--- conflicted
+++ resolved
@@ -32,7 +32,9 @@
     )
     graph.add_edges(edges)
 
-    for node_idx, node_edges in zip(coords.index, graph.get_edges(coords.index)):
+    for node_idx, node_edges in zip(
+        coords.index, graph.get_edges(coords.index)
+    ):
         # checking if two edges per node and connecting only two nodes
         assert node_edges.shape == (2, 2)
 
@@ -67,7 +69,9 @@
     graph.add_edges(edges)
 
     source_edges = np.asarray(graph.get_source_edges(coords.index))
-    target_edges = np.asarray(graph.get_target_edges(np.roll(coords.index, -1)))
+    target_edges = np.asarray(
+        graph.get_target_edges(np.roll(coords.index, -1))
+    )
     assert np.all(source_edges == edges[:, np.newaxis, :])
     assert np.all(target_edges == edges[:, np.newaxis, :])
 
@@ -157,15 +161,15 @@
         self.graph.remove_edges(edge)
         assert self.graph.n_edges == 4
         assert self.graph.n_empty_edges == 1
-        assert not self.contains(edge, self.graph.source_edges())
-        assert not self.contains(np.flip(edge), self.graph.target_edges())
+        assert not self.contains(edge, self.graph.get_source_edges())
+        assert not self.contains(np.flip(edge), self.graph.get_target_edges())
 
         edges = np.asarray([[1, 2], [2, 3]]) + self._index_shift
         self.graph.remove_edges(edges)
         assert self.graph.n_edges == 2
         assert self.graph.n_empty_edges == 3
-        assert not self.contains(edges[0], self.graph.source_edges())
-        assert not self.contains(edges[1], self.graph.source_edges())
+        assert not self.contains(edges[0], self.graph.get_source_edges())
+        assert not self.contains(edges[1], self.graph.get_source_edges())
 
         assert self.graph.n_allocated_edges == 5
 
@@ -177,10 +181,10 @@
             node = nodes[i]
             self.graph.remove_node(node)
 
-            for edge in self.graph.source_edges():
+            for edge in self.graph.get_source_edges():
                 assert node not in edge
 
-            for edge in self.graph.target_edges():
+            for edge in self.graph.get_target_edges():
                 assert node not in edge
 
             assert node not in self.graph.get_nodes()
@@ -191,12 +195,12 @@
         coords = coords.reshape(self.edges.shape + (-1,))
 
         source_edge_coords = np.concatenate(
-            self.graph.source_edges(mode='coords'), axis=0
+            self.graph.get_source_edges(mode='coords'), axis=0
         )
         assert np.allclose(coords, source_edge_coords)
 
         target_edges_coords = np.concatenate(
-            self.graph.target_edges(mode='coords'), axis=0
+            self.graph.get_target_edges(mode='coords'), axis=0
         )
         rolled_coords = np.roll(coords, shift=1, axis=0)
         assert np.allclose(rolled_coords, target_edges_coords)
@@ -211,25 +215,15 @@
         self.graph.remove_edges(edge)
         assert self.graph.n_edges == 4
         assert self.graph.n_empty_edges == 1
-<<<<<<< HEAD
-        assert not self.contains(edge, self.graph.edges())
-        assert not self.contains(np.flip(edge), self.graph.edges())
-=======
-        assert not self.contains((0, 1), self.graph.get_edges())
-        assert not self.contains((1, 0), self.graph.get_edges())
->>>>>>> 97c88134
+        assert not self.contains(edge, self.graph.get_edges())
+        assert not self.contains(np.flip(edge), self.graph.get_edges())
 
         edges = np.asarray([[1, 2], [2, 3]]) + self._index_shift
         self.graph.remove_edges(edges)
         assert self.graph.n_edges == 2
         assert self.graph.n_empty_edges == 3
-<<<<<<< HEAD
-        assert not self.contains(edges[0], self.graph.edges())
-        assert not self.contains(edges[1], self.graph.edges())
-=======
-        assert not self.contains((1, 2), self.graph.get_edges())
-        assert not self.contains((2, 3), self.graph.get_edges())
->>>>>>> 97c88134
+        assert not self.contains(edges[0], self.graph.get_edges())
+        assert not self.contains(edges[1], self.graph.get_edges())
 
         assert self.graph.n_allocated_edges == 5
 
